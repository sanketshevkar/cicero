--- conflicted
+++ resolved
@@ -1,10 +1,6 @@
 {
   "name": "@accordproject/cicero-core",
-<<<<<<< HEAD
   "version": "0.4.0",
-=======
-  "version": "0.3.17",
->>>>>>> 52c844f0
   "description": "Cicero Core - implementation of Accord Protocol Template Specification",
   "engines": {
     "node": ">=8",
